--- conflicted
+++ resolved
@@ -1,10 +1,6 @@
-<<<<<<< HEAD
 import abc
-=======
 import enum
->>>>>>> a04562df
 import uuid
-from abc import ABC
 
 from collections import OrderedDict
 from datetime import datetime
@@ -28,6 +24,7 @@
     """
     Types supported by DynamoDB
     """
+
     String = "S"
     Bytes = "B"
     Bool = "BOOL"
@@ -149,7 +146,7 @@
     python_type = bool
 
 
-class NumberField(Field, ABC):
+class NumberField(Field, abc.ABC):
     dynamo_type = "N"
 
     def prepare(self, value: VT_) -> Any:
@@ -169,7 +166,7 @@
     python_type = list
 
 
-class SetField(Generic[ST_], Field[Set[ST_]], ABC):
+class SetField(Generic[ST_], Field[Set[ST_]], abc.ABC):
     python_type = set
     set_item_field: Field
 
@@ -293,10 +290,8 @@
     (uuid.UUID, ("S", str, uuid.UUID)),
     (datetime, ("N", datetime.timestamp, datetime.fromtimestamp)),
 )
-
 # Type supported as sets
 SET_TYPES = {"S", "B", "N"}
-
 # Mapping for None
 NONE_TYPE = "NULL"
 
@@ -322,6 +317,4 @@
             basic_type = _resolve_basic_type(set_type)
 
     else:
-        return _resolve_basic_type(obj)
-
-
+        return _resolve_basic_type(obj)